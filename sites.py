--- conflicted
+++ resolved
@@ -16,7 +16,6 @@
 """
 sites = [
     {
-<<<<<<< HEAD
         "name": "Wohnungsbaugenossenschaft Altglienicke eG",
         "url": "https://www.wg-altglienicke.de/wohnungen",
         "none-str": "Zur Zeit stehen keine Wohnungsangebote zur Verfügung.",
@@ -36,12 +35,11 @@
         "url": "https://www.bwv-berlin.de/wohnungsangebote.html",
         "none-str": "Derzeit können wir Ihnen leider keine Wohnungen zur Vermietung anbieten.",
     },
-=======
+    {
         "name": "Bewohnergenossenschaft FriedrichsHeim eG",
         "url": "https://www.friedrichsheim-eg.de/category/freie-wohnungen/",
         "none-str": "Zur Zeit sind leider keine Wohnungen im Angebot.",
-    }
->>>>>>> 34849d14
+    },
     {
         "name": "Gewobag",
         "url": (
