# CC0 - free software.
# To the extent possible under law, all copyright and related or neighboring
# rights to this work are waived.
from config import *

"""
name: name of site.
url: website url where offers should appear.
none-str: a string that appears in the website html in case nothing has been found.
success-str: a string that appears in the website html in case something has been found.
expose-url-pattern: regex for links that point to offer exposés and should be sent out
    via email.
notes: general notes on the site (currently not used).
expose-details: a mapping from keys to regex strings, used to extract further details
    from an exposé page.
"""
sites = [
    {
<<<<<<< HEAD
        "name": "Wohnungsbaugenossenschaft Altglienicke eG",
        "url": "https://www.wg-altglienicke.de/wohnungen",
        "none-str": "Zur Zeit stehen keine Wohnungsangebote zur Verfügung.",
    },
    {
        "name": "Wohnungsbaugenossenschaft Solidarität eG",
        "url": "https://wg-solidaritaet.de/wohnen/mietangebote/",
        "none-str": "Aktuell stehen leider keine Mietangebote zur Verfügung.",
    },
    {
        "name": "Wohnungsbaugenossenschaft Bremer Höhe eG",
        "url": "https://www.bremer-hoehe.de/Vermietung:_:90.html?sub=1",
        "none-str": "Leider liegen zur Zeit keine Vermietungsangebote vor.",
=======
        "name": "Beamten-Wohnungs-Verein zu Berlin eG",
        "url": "https://www.bwv-berlin.de/wohnungsangebote.html",
        "none-str": "Derzeit können wir Ihnen leider keine Wohnungen zur Vermietung anbieten.",
>>>>>>> bf9a15a4
    },
    {
        "name": "Gewobag",
        "url": (
            "https://www.gewobag.de/fuer-mieter-und-mietinteressenten/mietangebote/?nutzungsarten%5B%5D=wohnung"
            f"&zimmer_von={rooms_min}&zimmer_bis={rooms_max}"
            f"&bezirke%5B%5D={gewobag_districts}"
            f"{'keineg=1' if floor_min >= 1 else ''}"
            # "&start=0"
        ),
        "none-str": "Zur Zeit sind leider keine passenden Angebote verfügbar",
        "success-str": '<div class="angebot-content">',
        "expose-url-pattern": r'<a href="https://www\.gewobag\.de/(fuer-mieter-und-mietinteressenten/mietangebote/[0-9-]+/)" class="read-more-link">Mietangebot ansehen',
        "expose-details": {
            "title": r'<h1 class="entry-title">(.+?)</h1>',
            "price": r'<div class="detail-label">Grundmiete</div>\s+<div class="detail-value">(.+?) Euro</div>',
            "total_rent": r'<div class="detail-label">Gesamtmiete</div>\s+<div class="detail-value">(.+?) Euro</div>',
            "safety": r'<div class="detail-label">Kaution</div>\s+<div class="detail-value">(.+?) (?:€|Euro)</div>',
            "location": r'<div class="detail-label">Anschrift</div>\s+<div class="detail-value">(.+?)</div>',
            "quarter": r'<div class="detail-label">Bezirk/Ortsteil</div>\s+<div class="detail-value">(.+?)</div>',
            "description": r'<div class="detail-label">Beschreibung</div>\s+<div class="detail-value">(.+?)</div>',
            "floor": r'<div class="detail-label">Etage</div>\s+<div class="detail-value">(.+?)</div>',
            "rooms": r'<div class="detail-label">Anzahl Zimmer</div>\s+<div class="detail-value">(.+?)</div>',
            "area": r'<div class="detail-label">Fl&auml;che in m²</div>\s+<div class="detail-value">(.+?)</div>',
            "vacantby": r'<div class="detail-label">Frei ab</div>\s+\s+<div class="detail-value capitalize">(.+?)</div>',
        },
    },
    {
        "name": "Habitat e.G.",
        "url": "http://www.habitat-eg.de/index/110/",
        "none-str": "Derzeit können wir Ihnen leider&nbsp;keine freien Wohnungen anbieten.",
    },
    {
        "name": "Gesobau",
        "url": f"https://www.gesobau.de/mieten/wohnungssuche.html?list%5BzimmerMin%5D={rooms_min}&list%5BflaecheMin%5D={area_min}&list%5BmieteMax%5D={rent_max}",
        "none-str": "Zu Ihrer Suche konnten keine passenden Angebote gefunden werden.",
        "success-str": "<span>1</span> von",
        "expose-url-pattern": r'href="(/wohnung/.+?html)',
    },
    {
        "name": "EWG Pankow",
        "url": "https://www.ewg-pankow.de/wohnen/",
        "none-str": "Aktuell ist leider kein Wohnungsangebot verfügbar.",
        "success-str": "zum Exposé",
        "expose-url-pattern": r'href="(wohnen/wohnungsangebote/wohnungsdetails/.+?html)',
    },
    {
        "name": "DeGeWo",
        "url": f"https://immosuche.degewo.de/de/search?size=10&page=1&property_type_id=1&categories%5B%5D=1&lat=&lon=&area=&address%5Bstreet%5D=&address%5Bcity%5D=&address%5Bzipcode%5D=&address%5Bdistrict%5D=&district={degewo_districts}&property_number=&price_switch=true&price_radio=custom&price_from=&price_to={rent_max}&qm_radio=custom&qm_from={area_min}&qm_to={area_max}&rooms_radio=custom&rooms_from={rooms_min}&rooms_to={rooms_max}&wbs_required={'true' if wbs else 'false'}&order=rent_total_without_vat_asc",
        "none-str": "0</span>\n Treffer anzeigen",
        "success-str": "<div class='merken merken__article-list js-merken' data-objectid=",
        "expose-url-pattern": r'href="(/de/properties/W[0-9-]+?)"><div class=\'article-list__image',
        "expose-details": {
            "title": r"<h1 class=\'article__title\'>\s+(.+?)\s+</h1>",
            "location": r"<span class='expose__meta'>(.+?)</span>",
            "price": r"<li class=\'ce-table__list-item\'>Nettokaltmiete: (.+?) €</li>",
            "total_rent": r"<div class=\'expose__price-tag\'>\s*(.+?) €\s*<span",
            "safety": r"<li class=\'ce-table__list-item\'>Kaution: (.+?)</li>",
            "rooms": r"<td class=\'teaser-tileset__table-item\'>Zimmer</td>\s+<td class=\'teaser-tileset__table-item\'>(.+?)</td>",
            "area": r"<td class=\'teaser-tileset__table-item\'>Wohnfläche</td>\s+<td class=\'teaser-tileset__table-item\'>(.+?) m²</td>",
            "vacant_by": r"<td class=\'teaser-tileset__table-item\'>Verfügbar ab</td>\s+<td class=\'teaser-tileset__table-item\'>\s*(.+?)\s*</td>",
            "floor": r"<td class=\'teaser-tileset__table-item\'>\s*Geschoss / Anzahl\s*</td>\s+<td class=\'teaser-tileset__table-item\'>\s*(.+?)\s*</td>",
            "construction_year": r"<td class=\'teaser-tileset__table-item\'>Baujahr</td>\s+<td class=\'teaser-tileset__table-item\'>\s*(.+?)\s*</td>",
        },
    },
    ### uses XHR dynamic reloading, but has own email subscription
    # {
    #     "name": "HoWoGe",
    #     "url": f"https://www.howoge.de/mieten/wohnungssuche.html",
    #     "none-str": "",
    #     "success-str": "",
    #     "expose-url-pattern": r'href="(.+?html)',
    # },
    {
        "name": "Gemeinnützige Baugenossenschaft Steglitz e.G.",
        "url": "https://www.gbst-berlin.de/Mietangebote/Freie-Wohnungen",
        "none-str": '<td class="cm_table cm_firstcol" style="text-align: left;"><p><br /></p></td>',
        "success-str": 'href="https://public.od.cm4allbusiness.de/.cm4all/uro/W4BOD0AVBPF3/aktuelle%20Mietangebote%20PDF',
        "expose-url-pattern": r'href="(https://public\.od\.cm4allbusiness\.de/\.cm4all/uro/W4BOD0AVBPF3/aktuelle%20Mietangebote%20PDF/.+?&amp;cdp=a)"',
    },
    #     {
    #         "name": "Vaterländischer Bauverein",
    #         "url": "http://www.vbveg.de/aktuelles/freie-wohnungen.html",
    #         "none-str": """\
    # <div class="ce_text block">
    # </div>
    # </div>
    # <!-- indexer::stop -->
    # <p class="back"><a href="javascript:history.go(-1)" title="Zurück">Zurück</a></p>""",
    #     },
    # {
    #     "name": "Berolina",
    #     "url": "https://berolina.info/wohnungssuche/",
    #     "none-str": "Es tut uns leid, zur Zeit sind alle unsere Wohnungen vermietet und wir können Ihnen leider keine freien Wohnungen anbieten.",
    # },
    # {
    #     "name": "ebay Kleinanzeigen",
    #     "url": f"https://www.ebay-kleinanzeigen.de/s-wohnung-mieten/berlin/anzeige:angebote/preis::{rent_max}/c203l3331+wohnung_mieten.etage_i:{floor_min},{floor_max}+wohnung_mieten.qm_d:{area_min},+wohnung_mieten.zimmer_d:{rooms_min},{rooms_max}",
    #     "none-str": "Es wurden leider keine Anzeigen gefunden.",
    #     "success-str": '<article class="aditem" data-adid="',
    #     "expose-url-pattern": r'<a class="ellipsis" (?:name="[0-9]+?")?\s+ href="(/s-anzeige/.+?)">',
    #     "expose-details": {
    #         "title": r'<h1 id="viewad-title" class="articleheader--title" itemprop="name">(.+?)</h1>',
    #         "total_rent": r'<dt class="attributelist--key">Warmmiete.+?:</dt>\s+<dd class="attributelist--value">\s+<span >\s+(.+?)</span>',
    #         "price": r'<h2 class="articleheader--price" id="viewad-price">Preis: (.+?)</h2>',
    #         "location": r'(?:<span id="street-address" itemprop="street-address">\s+(.+?)</span>,\s+)?<span id="viewad-locality" itemprop="locality">\s+(.+?)</span>',
    #         "rooms": r'<dt class="attributelist--key">Zimmer:</dt>\s+<dd class="attributelist--value">\s+<span >\s+(.+?)</span>',
    #         "area": r'<dt class="attributelist--key">Wohnfläche.+?:</dt>\s+<dd class="attributelist--value">\s+<span >\s+(.+?)</span>',
    #         "floor": r'<dt class="attributelist--key">Etage:</dt>\s+<dd class="attributelist--value">\s+<span >\s+(.+?)</span>',
    #     },
    # },
    # ...? Send me PRs!
]<|MERGE_RESOLUTION|>--- conflicted
+++ resolved
@@ -16,7 +16,6 @@
 """
 sites = [
     {
-<<<<<<< HEAD
         "name": "Wohnungsbaugenossenschaft Altglienicke eG",
         "url": "https://www.wg-altglienicke.de/wohnungen",
         "none-str": "Zur Zeit stehen keine Wohnungsangebote zur Verfügung.",
@@ -30,11 +29,11 @@
         "name": "Wohnungsbaugenossenschaft Bremer Höhe eG",
         "url": "https://www.bremer-hoehe.de/Vermietung:_:90.html?sub=1",
         "none-str": "Leider liegen zur Zeit keine Vermietungsangebote vor.",
-=======
+    },
+    {
         "name": "Beamten-Wohnungs-Verein zu Berlin eG",
         "url": "https://www.bwv-berlin.de/wohnungsangebote.html",
         "none-str": "Derzeit können wir Ihnen leider keine Wohnungen zur Vermietung anbieten.",
->>>>>>> bf9a15a4
     },
     {
         "name": "Gewobag",
